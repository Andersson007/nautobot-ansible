#!/usr/bin/python
# -*- coding: utf-8 -*-
# Copyright: (c) 2020, Network to Code (@networktocode) <info@networktocode.com>
# GNU General Public License v3.0+ (see COPYING or https://www.gnu.org/licenses/gpl-3.0.txt)
"""Ansible plugin definition for query_graphql action plugin."""

__metaclass__ = type

ANSIBLE_METADATA = {
    "metadata_version": "1.1",
    "status": ["preview"],
    "supported_by": "community",
}

DOCUMENTATION = """
---
module: query_graphql
author: Josh VanDeraa (@jvanderaa)
version_added: "1.1.0"
short_description: Queries and returns elements from Nautobot GraphQL endpoint
description:
    - Queries Nautobot via its GraphQL API through pynautobot
requirements:
    - pynautobot
options:
    graph_variables:
        description:
            - Dictionary of keys/values to pass into the GraphQL query, see (U(https://pynautobot.readthedocs.io/en/latest/advanced/graphql.html)) for more info
        required: False
        type: dict
    query:
        description:
            - The GraphQL formatted query string, see (U(https://pynautobot.readthedocs.io/en/latest/advanced/graphql.html)) for more details.
        required: True
        type: str
    token:
        description:
            - The API token created through Nautobot, optional env=NAUTOBOT_TOKEN
        required: False
        type: str
    url:
        description:
            - The URL to the Nautobot instance to query (http://nautobot.example.com:8000), optional env=NAUTOBOT_URL
        required: False
        type: str
    validate_certs:
        description:
            - Whether or not to validate SSL of the Nautobot instance
        required: False
        default: True
        type: bool
    update_hostvars:
        description:
            - Whether or not to populate data in the in the root (e.g. hostvars[inventory_hostname]) or within the
              'data' key (e.g. hostvars[inventory_hostname]['data']). Beware, that the root keys provided by the query
              will overwrite any root keys already present, leverage the GraphQL alias feature to avoid issues.
        required: False
        default: False
        type: bool
"""

EXAMPLES = """
  # Make API Query without variables
  - name: SET FACT OF STRING
    set_fact:
      query_string: |
        query {
          sites {
            id
            name
            region {
              name
            }
          }
        }

  # Make query to GraphQL Endpoint
  - name: Obtain list of sites from Nautobot
    networktocode.nautobot.query_graphql:
      url: http://nautobot.local
      token: thisIsMyToken
      query: "{{ query_string }}"


  # Example with variables
  - name: SET FACTS TO SEND TO GRAPHQL ENDPOINT
    set_fact:
      variables:
        site_name: den
      query_string: |
        query ($site_name:String!) {
          sites (name: $site_name) {
            id
            name
            region {
                name
            }
          }
        }

  # Get Response with variables and set to root keys
  - name: Obtain list of devices at site in variables from Nautobot
    networktocode.nautobot.query_graphql:
      url: http://nautobot.local
      token: thisIsMyToken
      query: "{{ query_string }}"
<<<<<<< HEAD
      graph_variables: "{{ variables }}"
=======
      variables: "{{ variables }}"
      update_hostvars: "yes"
>>>>>>> 4d979aa8
"""

RETURN = """
  data:
    description:
      - Data result from the GraphQL endpoint
    type: dict
    returned: success
  url:
    description:
      - Nautobot URL that was supplied for troubleshooting
    returned: success
    type: str
  query:
    description:
      - Query string that was sent to Nautobot
    returned: success
    type: str
  graph_variables:
    description:
      - Variables passed in
    returned: success
    type: dict
"""
from ansible.module_utils.basic import AnsibleModule


def main():
    """Main definition of Action Plugin for query_graphql."""
    # seed the result dict in the object
    # we primarily care about changed and state
    # change is if this module effectively modified the target
    # state will include any data that you want your module to pass back
    # for consumption, for example, in a subsequent task
    result = dict(changed=False, original_message="", message="")

    # the AnsibleModule object will be our abstraction working with Ansible
    # this includes instantiation, a couple of common attr would be the
    # args/params passed to the execution, as well as if the module
    # supports check mode
    module = AnsibleModule(
        argument_spec=dict(
            graph_variables=dict(required=False, type="dict", default={}),
            query=dict(required=True, type="str"),
            token=dict(required=False, type="str", no_log=True, default=None),
            url=dict(required=False, type="str", default=None),
            validate_certs=dict(required=False, type="bool", default=True),
            update_hostvars=dict(required=False, type="bool", default=False),
        ),
        # Set to true as this is a read only API, this may need to change or have significant changes when Mutations are
        # added to the GraphQL endpoint of Nautobot
        supports_check_mode=True,
    )


if __name__ == "__main__":  # pragma: no cover
    main()<|MERGE_RESOLUTION|>--- conflicted
+++ resolved
@@ -3,6 +3,7 @@
 # Copyright: (c) 2020, Network to Code (@networktocode) <info@networktocode.com>
 # GNU General Public License v3.0+ (see COPYING or https://www.gnu.org/licenses/gpl-3.0.txt)
 """Ansible plugin definition for query_graphql action plugin."""
+from __future__ import absolute_import, division, print_function
 
 __metaclass__ = type
 
@@ -104,12 +105,9 @@
       url: http://nautobot.local
       token: thisIsMyToken
       query: "{{ query_string }}"
-<<<<<<< HEAD
       graph_variables: "{{ variables }}"
-=======
       variables: "{{ variables }}"
       update_hostvars: "yes"
->>>>>>> 4d979aa8
 """
 
 RETURN = """
