[tool.poetry]
name = "nautobot_ansible_modules"
<<<<<<< HEAD
version = "2.0.0"
=======
version = "1.0.4"
>>>>>>> 71c8dba5
description = "Ansible collection to interact with Nautobot's API"
authors = ["Network to Code <opensource@networktocode.com"]
license = "Apache 2.0"

[tool.poetry.dependencies]
python = "^3.6"
ansible-base = "^2.10.0"
pynautobot = "^1.0.1"

[tool.poetry.dev-dependencies]
black = "19.10b0"
codecov = "*"
coverage = "^4.0"
cryptography = "*"
jinja2 = "*"
jmespath = "*"
jsondiff = "*"
pytest = "*"
pytest-mock = "*"
pytest-xdist = "*"
pyyaml = "*"
mock = "^4.0.2"
antsibull = "^0.25.0"
importlib-metadata = "1.7.0"
pylint = "^2.6.0"
sphinx_rtd_theme = "*"
hypothesis = "^6.8.0"

[build-system]
requires = ["poetry-core>=1.0.0"]
build-backend = "poetry.core.masonry.api"<|MERGE_RESOLUTION|>--- conflicted
+++ resolved
@@ -1,10 +1,6 @@
 [tool.poetry]
 name = "nautobot_ansible_modules"
-<<<<<<< HEAD
 version = "2.0.0"
-=======
-version = "1.0.4"
->>>>>>> 71c8dba5
 description = "Ansible collection to interact with Nautobot's API"
 authors = ["Network to Code <opensource@networktocode.com"]
 license = "Apache 2.0"
