--- conflicted
+++ resolved
@@ -9,11 +9,8 @@
 name: nautobot
 
 # The version of the collection. Must be compatible with semantic versioning
-<<<<<<< HEAD
 version: 2.0.0
-=======
-version: 1.0.4
->>>>>>> 71c8dba5
+
 
 # The path to the Markdown (.md) readme file. This path is relative to the root of the collection
 readme: README.md
